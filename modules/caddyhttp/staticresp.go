// Copyright 2015 Matthew Holt and The Caddy Authors
//
// Licensed under the Apache License, Version 2.0 (the "License");
// you may not use this file except in compliance with the License.
// You may obtain a copy of the License at
//
//     http://www.apache.org/licenses/LICENSE-2.0
//
// Unless required by applicable law or agreed to in writing, software
// distributed under the License is distributed on an "AS IS" BASIS,
// WITHOUT WARRANTIES OR CONDITIONS OF ANY KIND, either express or implied.
// See the License for the specific language governing permissions and
// limitations under the License.

package caddyhttp

import (
	"fmt"
	"net/http"
	"strconv"

	"github.com/caddyserver/caddy/v2"
)

func init() {
	caddy.RegisterModule(caddy.Module{
<<<<<<< HEAD
		Name: "http.handlers.static",
		New:  func() interface{} { return new(Static) },
	})
}

// Static implements a simple responder for static responses.
type Static struct {
	StatusCode string      `json:"status_code"`
=======
		Name: "http.handlers.static_response",
		New:  func() interface{} { return new(StaticResponse) },
	})
}

// StaticResponse implements a simple responder for static responses.
type StaticResponse struct {
	StatusCode weakString  `json:"status_code"`
>>>>>>> eb8625f7
	Headers    http.Header `json:"headers"`
	Body       string      `json:"body"`
	Close      bool        `json:"close"`
}

<<<<<<< HEAD
func (s Static) ServeHTTP(w http.ResponseWriter, r *http.Request, _ Handler) error {
=======
func (s StaticResponse) ServeHTTP(w http.ResponseWriter, r *http.Request, _ Handler) error {
>>>>>>> eb8625f7
	repl := r.Context().Value(caddy.ReplacerCtxKey).(caddy.Replacer)

	// close the connection after responding
	r.Close = s.Close

	// set all headers
	for field, vals := range s.Headers {
		field = repl.ReplaceAll(field, "")
		newVals := make([]string, len(vals))
		for i := range vals {
			newVals[i] = repl.ReplaceAll(vals[i], "")
		}
		w.Header()[field] = newVals
	}

	// do not allow Go to sniff the content-type
	if w.Header().Get("Content-Type") == "" {
		w.Header()["Content-Type"] = nil
	}

	// get the status code
	statusCode := http.StatusOK
<<<<<<< HEAD
	if s.StatusCode != "" {
		intVal, err := strconv.Atoi(repl.ReplaceAll(s.StatusCode, ""))
		if err == nil {
			statusCode = intVal
		}
=======
	if codeStr := s.StatusCode.String(); codeStr != "" {
		intVal, err := strconv.Atoi(repl.ReplaceAll(codeStr, ""))
		if err != nil {
			return Error(http.StatusInternalServerError, err)
		}
		statusCode = intVal
>>>>>>> eb8625f7
	}

	// write headers
	w.WriteHeader(statusCode)

	// write response body
	if s.Body != "" {
		fmt.Fprint(w, repl.ReplaceAll(s.Body, ""))
	}

	return nil
}

// Interface guard
<<<<<<< HEAD
var _ MiddlewareHandler = (*Static)(nil)
=======
var _ MiddlewareHandler = (*StaticResponse)(nil)
>>>>>>> eb8625f7
<|MERGE_RESOLUTION|>--- conflicted
+++ resolved
@@ -24,16 +24,6 @@
 
 func init() {
 	caddy.RegisterModule(caddy.Module{
-<<<<<<< HEAD
-		Name: "http.handlers.static",
-		New:  func() interface{} { return new(Static) },
-	})
-}
-
-// Static implements a simple responder for static responses.
-type Static struct {
-	StatusCode string      `json:"status_code"`
-=======
 		Name: "http.handlers.static_response",
 		New:  func() interface{} { return new(StaticResponse) },
 	})
@@ -42,17 +32,12 @@
 // StaticResponse implements a simple responder for static responses.
 type StaticResponse struct {
 	StatusCode weakString  `json:"status_code"`
->>>>>>> eb8625f7
 	Headers    http.Header `json:"headers"`
 	Body       string      `json:"body"`
 	Close      bool        `json:"close"`
 }
 
-<<<<<<< HEAD
-func (s Static) ServeHTTP(w http.ResponseWriter, r *http.Request, _ Handler) error {
-=======
 func (s StaticResponse) ServeHTTP(w http.ResponseWriter, r *http.Request, _ Handler) error {
->>>>>>> eb8625f7
 	repl := r.Context().Value(caddy.ReplacerCtxKey).(caddy.Replacer)
 
 	// close the connection after responding
@@ -75,20 +60,12 @@
 
 	// get the status code
 	statusCode := http.StatusOK
-<<<<<<< HEAD
-	if s.StatusCode != "" {
-		intVal, err := strconv.Atoi(repl.ReplaceAll(s.StatusCode, ""))
-		if err == nil {
-			statusCode = intVal
-		}
-=======
 	if codeStr := s.StatusCode.String(); codeStr != "" {
 		intVal, err := strconv.Atoi(repl.ReplaceAll(codeStr, ""))
 		if err != nil {
 			return Error(http.StatusInternalServerError, err)
 		}
 		statusCode = intVal
->>>>>>> eb8625f7
 	}
 
 	// write headers
@@ -103,8 +80,4 @@
 }
 
 // Interface guard
-<<<<<<< HEAD
-var _ MiddlewareHandler = (*Static)(nil)
-=======
-var _ MiddlewareHandler = (*StaticResponse)(nil)
->>>>>>> eb8625f7
+var _ MiddlewareHandler = (*StaticResponse)(nil)